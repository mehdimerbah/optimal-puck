--- conflicted
+++ resolved
@@ -161,16 +161,10 @@
 #  option (not recommended) you can uncomment the following to ignore the entire idea folder.
 #.idea/
 
-<<<<<<< HEAD
 # Ignore experiments folder
 rl_experiments/experiments/
 experiments/
 wandb/
-=======
-
-# Ignore experiments folder
-experiments/*
 
 # Ignore singularity container
-optimal-puck.sif
->>>>>>> 12cb2c33
+optimal-puck.sif